--- conflicted
+++ resolved
@@ -25,20 +25,6 @@
 
 class TRUTH:
     ICECUBE86 = [
-<<<<<<< HEAD
-        'energy',
-        'position_x',
-        'position_y',
-        'position_z',
-        'azimuth',
-        'zenith',
-        'pid',
-        'elasticity',
-        'sim_type',
-        'interaction_type',
-        'stopped_muon',
-        'interaction_time',                               ## Added for vertex reconstruction
-=======
         "energy",
         "position_x",
         "position_y",
@@ -50,7 +36,7 @@
         "sim_type",
         "interaction_type",
         "interaction_time",  # Added for vertex reconstruction
->>>>>>> b84fca4a
+        "stopped_muon",
     ]
     DEEPCORE = ICECUBE86
     UPGRADE = DEEPCORE